--- conflicted
+++ resolved
@@ -17,13 +17,9 @@
 [dependencies]
 async-trait = "0.1"
 arrayvec = { version = "0.5", features = ["array-sizes-33-128"] }
-<<<<<<< HEAD
+futures-util = { version = "0.3", optional = true, features = ["io"] }
 nimble-derive = { version = "0.2.0", optional = true }
-=======
-futures-util = { version = "0.3", optional = true, features = ["io"] }
-nimble-derive = { path = "../nimble-derive", optional = true }
 thiserror = "1.0"
->>>>>>> 7ea09655
 tokio = { version = "0.2", optional = true, features = ["io-util"] }
 
 [dev-dependencies]
